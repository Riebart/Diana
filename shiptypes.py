--- conflicted
+++ resolved
@@ -22,11 +22,5 @@
         self.up = Vector3([0.0, 0.0, 1.0])
         self.position = Vector3([0.0, 0.0, 0.0])
         self.velocity = Vector3([0.0, 0.0, 0.0])
-<<<<<<< HEAD
-        self.orientation = Vector3([0.0, 0.0, 0.0])
         self.thrust = Vector3([0.0, 0.0, 0.0])
-        self.orientation = Vector3([0.0, 0.0, 0.0])
-        
-=======
-        self.thrust = Vector3([0.0, 0.0, 0.0])
->>>>>>> 39e02ddf
+        